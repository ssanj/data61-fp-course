{-# LANGUAGE NoImplicitPrelude #-}
{-# LANGUAGE ScopedTypeVariables #-}
{-# LANGUAGE OverloadedStrings #-}
{-# LANGUAGE RebindableSyntax #-}

module Course.Parser where

import Course.Core
import Course.Person
import Course.Functor
import Course.Apply
import Course.Applicative
import Course.Bind
import Course.Monad
import Course.List
import Course.Optional
import Data.Char

-- $setup
-- >>> :set -XOverloadedStrings
-- >>> import Data.Char(isUpper)

type Input = Chars

data ParseError =
  UnexpectedEof
  | ExpectedEof Input
  | UnexpectedChar Char
  | Failed
  deriving Eq


instance Show ParseError where
  show UnexpectedEof =
    "Unexpected end of stream"
  show (ExpectedEof i) =
    stringconcat ["Expected end of stream, but got >", show i, "<"]
  show (UnexpectedChar c) =
    stringconcat ["Unexpected character", show [c]]
  show Failed =
    "Parse failed"

data ParseResult a =
  ErrorResult ParseError
  | Result Input a
  deriving Eq

instance Show a => Show (ParseResult a) where
  show (ErrorResult e) =
    show e
  show (Result i a) =
    stringconcat ["Result >", hlist i, "< ", show a]

-- Function to determine is a parse result is an error.
isErrorResult ::
  ParseResult a
  -> Bool
isErrorResult (ErrorResult _) =
  True
isErrorResult (Result _ _) =
  False

data Parser a = P {
  parse :: Input -> ParseResult a
}

-- | Produces a parser that always fails with @UnexpectedChar@ using the given character.
unexpectedCharParser ::
  Char
  -> Parser a
unexpectedCharParser c =
  P (\_ -> ErrorResult (UnexpectedChar c))

-- | Return a parser that always succeeds with the given value and consumes no input.
--
-- >>> parse (valueParser 3) "abc"
-- Result >abc< 3
valueParser ::
  a
  -> Parser a
valueParser a =
  P (`Result` a)

-- | Return a parser that always fails with the given error.
--
-- >>> isErrorResult (parse failed "abc")
-- True
failed ::
  Parser a
failed =
  result (ErrorResult Failed)

-- | Return a parser that succeeds with a character off the input or fails with an error if the input is empty.
--
-- >>> parse character "abc"
-- Result >bc< 'a'
--
-- >>> isErrorResult (parse character "")
-- True
character ::
  Parser Char
character =
  P (\s -> case s of Nil -> ErrorResult UnexpectedEof
                     (c:.r) -> Result r c)

-- | Return a parser that puts its input into the given parser and
--
--   * if that parser succeeds with a value (a), put that value into the given function
--     then put in the remaining input in the resulting parser.
--
--   * if that parser fails with an error the returned parser fails with that error.
--
-- >>> parse (bindParser (\c -> if c == 'x' then character else valueParser 'v') character) "abc"
-- Result >bc< 'v'
--
-- >>> parse (bindParser (\c -> if c == 'x' then character else valueParser 'v') character) "a"
-- Result >< 'v'
--
-- >>> parse (bindParser (\c -> if c == 'x' then character else valueParser 'v') character) "xabc"
-- Result >bc< 'a'
--
-- >>> isErrorResult (parse (bindParser (\c -> if c == 'x' then character else valueParser 'v') character) "")
-- True
--
-- >>> isErrorResult (parse (bindParser (\c -> if c == 'x' then character else valueParser 'v') character) "x")
-- True
bindParser ::
  (a -> Parser b)
  -> Parser a
  -> Parser b
bindParser f (P p) =
  P (\i -> case p i of
             Result r a -> parse (f a) r
             ErrorResult e -> ErrorResult e)

fbindParser ::
  Parser a
  -> (a -> Parser b)
  -> Parser b
fbindParser =
  flip bindParser

-- | Return a parser that puts its input into the given parser and
--
--   * if that parser succeeds with a value (a), ignore that value
--     but put the remaining input into the second given parser.
--
--   * if that parser fails with an error the returned parser fails with that error.
--
-- /Tip:/ Use @bindParser@ or @fbindParser@.
--
-- >>> parse (character >>> valueParser 'v') "abc"
-- Result >bc< 'v'
--
-- >>> isErrorResult (parse (character >>> valueParser 'v') "")
-- True
(>>>) ::
  Parser a
  -> Parser b
  -> Parser b
p >>> q =
  bindParser (const q) p

-- | Return a parser that tries the first parser for a successful value.
--
--   * If the first parser succeeds then use this parser.
--
--   * If the first parser fails, try the second parser.
--
-- >>> parse (character ||| valueParser 'v') ""
-- Result >< 'v'
--
-- >>> parse (failed ||| valueParser 'v') ""
-- Result >< 'v'
--
-- >>> parse (character ||| valueParser 'v') "abc"
-- Result >bc< 'a'
--
-- >>> parse (failed ||| valueParser 'v') "abc"
-- Result >abc< 'v'
(|||) ::
  Parser a
  -> Parser a
  -> Parser a
P p1 ||| P p2 =
  P (\s -> let v = p1 s
           in if isErrorResult v
                then
                  p2 s
                else
                  v)

infixl 3 |||

-- | Return a parser that continues producing a list of values from the given parser.
--
-- /Tip:/ Use @many1@, @valueParser@ and @(|||)@.
--
-- >>> parse (list (character)) ""
-- Result >< ""
--
-- >>> parse (list (digit)) "123abc"
-- Result >abc< "123"
--
-- >>> parse (list digit) "abc"
-- Result >abc< ""
--
-- >>> parse (list (character)) "abc"
-- Result >< "abc"
--
-- >>> parse (list (character *> valueParser 'v')) "abc"
-- Result >< "vvv"
--
-- >>> parse (list (character *> valueParser 'v')) ""
-- Result >< ""
list ::
  Parser a
  -> Parser (List a)
list k =
  many1 k ||| valueParser Nil

-- | Return a parser that produces at least one value from the given parser then
-- continues producing a list of values from the given parser (to ultimately produce a non-empty list).
-- The returned parser fails if The input is empty.
--
-- /Tip:/ Use @bindParser@, @list@ and @value@.
--
-- >>> parse (many1 (character)) "abc"
-- Result >< "abc"
--
-- >>> parse (many1 (character *> valueParser 'v')) "abc"
-- Result >< "vvv"
--
-- >>> isErrorResult (parse (many1 (character *> valueParser 'v')) "")
-- True
many1 ::
  Parser a
  -> Parser (List a)
many1 k =
  fbindParser k (\k' ->
  fbindParser (list k) (\kk' ->
  valueParser (k' :. kk')))

-- | Return a parser that produces a character but fails if
--
--   * The input is empty.
--
--   * The character does not satisfy the given predicate.
--
-- /Tip:/ The @bindParser@ and @character@ functions will be helpful here.
--
-- >>> parse (satisfy isUpper) "Abc"
-- Result >bc< 'A'
--
-- >>> isErrorResult (parse (satisfy isUpper) "abc")
-- True
satisfy ::
  (Char -> Bool)
  -> Parser Char
satisfy p =
  bindParser (\c ->
    if p c then valueParser c else failed) character

-- | Return a parser that produces the given character but fails if
--
--   * The input is empty.
--
--   * The produced character is not equal to the given character.
--
-- /Tip:/ Use the @satisfy@ function.
is ::
  Char -> Parser Char
is c =
  satisfy (== c)

-- | Return a parser that produces a character between '0' and '9' but fails if
--
--   * The input is empty.
--
--   * The produced character is not a digit.
--
-- /Tip:/ Use the @satisfy@ and @Data.Char.isDigit@ functions.
digit ::
  Parser Char
digit =
  satisfy isDigit

-- | Return a parser that produces zero or a positive integer but fails if
--
--   * The input is empty.
--
--   * The input does not produce a value series of digits
--
-- /Tip:/ Use the @bindParser@, @valueParser@, @list@, @read@ and @digit@
-- functions.
natural ::
  Parser Int
natural =
  bindParser (\k -> case read k of Empty        -> failed
                                   Full h -> valueParser h) (list digit)

--
-- | Return a parser that produces a space character but fails if
--
--   * The input is empty.
--
--   * The produced character is not a space.
--
-- /Tip:/ Use the @satisfy@ and @Data.Char.isSpace@ functions.
space ::
  Parser Char
space =
  satisfy isSpace

-- | Return a parser that produces one or more space characters
-- (consuming until the first non-space) but fails if
--
--   * The input is empty.
--
--   * The first produced character is not a space.
--
-- /Tip:/ Use the @many1@ and @space@ functions.
spaces1 ::
  Parser Chars
spaces1 =
  many1 space

-- | Return a parser that produces a lower-case character but fails if
--
--   * The input is empty.
--
--   * The produced character is not lower-case.
--
-- /Tip:/ Use the @satisfy@ and @Data.Char.isLower@ functions.
lower ::
  Parser Char
lower =
  satisfy isLower

-- | Return a parser that produces an upper-case character but fails if
--
--   * The input is empty.
--
--   * The produced character is not upper-case.
--
-- /Tip:/ Use the @satisfy@ and @Data.Char.isUpper@ functions.
upper ::
  Parser Char
upper =
  satisfy isUpper

-- | Return a parser that produces an alpha character but fails if
--
--   * The input is empty.
--
--   * The produced character is not alpha.
--
-- /Tip:/ Use the @satisfy@ and @Data.Char.isAlpha@ functions.
alpha ::
  Parser Char
alpha =
  satisfy isAlpha

-- | Return a parser that sequences the given list of parsers by producing all their results
-- but fails on the first failing parser of the list.
--
-- /Tip:/ Use @bindParser@ and @value@.
-- /Tip:/ Optionally use @List#foldRight@. If not, an explicit recursive call.
--
-- >>> parse (sequenceParser (character :. is 'x' :. upper :. Nil)) "axCdef"
-- Result >def< "axC"
--
-- >>> isErrorResult (parse (sequenceParser (character :. is 'x' :. upper :. Nil)) "abCdef")
-- True
sequenceParser ::
  List (Parser a)
  -> Parser (List a)
sequenceParser Nil =
  valueParser Nil
sequenceParser (h:.t) =
  fbindParser h (\a ->
  fbindParser (sequenceParser t) (\as ->
  valueParser (a :. as)))

-- | Return a parser that produces the given number of values off the given parser.
-- This parser fails if the given parser fails in the attempt to produce the given number of values.
--
-- /Tip:/ Use @sequenceParser@ and @List.replicate@.
--
-- >>> parse (thisMany 4 upper) "ABCDef"
-- Result >ef< "ABCD"
--
-- >>> isErrorResult (parse (thisMany 4 upper) "ABcDef")
-- True
thisMany ::
  Int
  -> Parser a
  -> Parser (List a)
thisMany n p =
  sequenceParser (replicate n p)

-- | Write a parser for Person.age.
--
-- /Age: positive integer/
--
-- /Tip:/ Equivalent to @natural@.
--
-- >>> parse ageParser "120"
-- Result >< 120
--
-- >>> isErrorResult (parse ageParser "abc")
-- True
--
-- >>> isErrorResult (parse ageParser "-120")
-- True
ageParser ::
  Parser Int
ageParser =
  natural

-- | Write a parser for Person.firstName.
-- /First Name: non-empty string that starts with a capital letter and is followed by zero or more lower-case letters/
--
-- /Tip:/ Use @bindParser@, @valueParser@, @upper@, @list@ and @lower@.
--
-- >>> parse firstNameParser "Abc"
-- Result >< "Abc"
--
-- >>> isErrorResult (parse firstNameParser "abc")
-- True
firstNameParser ::
  Parser Chars
firstNameParser =
  fbindParser upper (\c ->
  fbindParser (list lower) (\cs ->
  valueParser (c :. cs)))

-- | Write a parser for Person.surname.
--
-- /Surname: string that starts with a capital letter and is followed by 5 or more lower-case letters./
--
-- /Tip:/ Use @bindParser@, @valueParser@, @upper@, @thisMany@, @lower@ and @list@.
--
-- >>> parse surnameParser "Abcdef"
-- Result >< "Abcdef"
--
-- >>> isErrorResult (parse surnameParser "Abc")
-- True
--
-- >>> isErrorResult (parse surnameParser "abc")
-- True
surnameParser ::
  Parser Chars
surnameParser =
  fbindParser upper (\c ->
  fbindParser (thisMany 5 lower) (\cs ->
  fbindParser (list lower) (\t ->
  valueParser (c :. cs ++ t))))

-- | Write a parser for Person.smoker.
--
-- /Smoker: character that must be @'y'@ or @'n'@/
--
-- /Tip:/ Use @is@ and @(|||)@./
--
-- >>> parse smokerParser "yabc"
-- Result >abc< 'y'
--
-- >>> parse smokerParser "nabc"
-- Result >abc< 'n'
--
-- >>> isErrorResult (parse smokerParser "abc")
-- True
smokerParser ::
  Parser Char
smokerParser =
<<<<<<< HEAD
  is 'y' ||| is 'n'
=======
  error "todo"
>>>>>>> 1efb042d

-- | Write part of a parser for Person.phoneBody.
-- This parser will only produce a string of digits, dots or hyphens.
-- It will ignore the overall requirement of a phone number to
-- start with a digit and end with a hash (#).
--
-- /Phone: string of digits, dots or hyphens .../
--
-- /Tip:/ Use @list@, @digit@, @(|||)@ and @is@.
--
-- >>> parse phoneBodyParser "123-456"
-- Result >< "123-456"
--
-- >>> parse phoneBodyParser "123-4a56"
-- Result >a56< "123-4"
--
-- >>> parse phoneBodyParser "a123-456"
-- Result >a123-456< ""
phoneBodyParser ::
  Parser Chars
phoneBodyParser =
  list (digit ||| is '.' ||| is '-')

-- | Write a parser for Person.phone.
--
-- /Phone: ... but must start with a digit and end with a hash (#)./
--
-- /Tip:/ Use @bindParser@, @valueParser@, @digit@, @phoneBodyParser@ and @is@.
--
-- >>> parse phoneParser "123-456#"
-- Result >< "123-456"
--
-- >>> parse phoneParser "123-456#abc"
-- Result >abc< "123-456"
--
-- >>> isErrorResult (parse phoneParser "123-456")
-- True
--
-- >>> isErrorResult (parse phoneParser "a123-456")
-- True
phoneParser ::
  Parser Chars
phoneParser =
  fbindParser digit (\d ->
  fbindParser phoneBodyParser (\z ->
  fbindParser (is '#') (\_ ->
  valueParser (d :. z))))

-- | Write a parser for Person.
--
-- /Tip:/ Use @bindParser@,
--            @valueParser@,
--            @(>>>)@,
--            @ageParser@,
--            @firstNameParser@,
--            @surnameParser@,
--            @smokerParser@,
--            @phoneParser@.
--
-- >>> isErrorResult (parse personParser "")
-- True
--
-- >>> isErrorResult (parse personParser "12x Fred Clarkson y 123-456.789#")
-- True
--
-- >>> isErrorResult (parse personParser "123 fred Clarkson y 123-456.789#")
-- True
--
-- >>> isErrorResult (parse personParser "123 Fred Cla y 123-456.789#")
-- True
--
-- >>> isErrorResult (parse personParser "123 Fred clarkson y 123-456.789#")
-- True
--
-- >>> isErrorResult (parse personParser "123 Fred Clarkson x 123-456.789#")
-- True
--
-- >>> isErrorResult (parse personParser "123 Fred Clarkson y 1x3-456.789#")
-- True
--
-- >>> isErrorResult (parse personParser "123 Fred Clarkson y -123-456.789#")
-- True
--
-- >>> isErrorResult (parse personParser "123 Fred Clarkson y 123-456.789")
-- True
--
-- >>> parse personParser "123 Fred Clarkson y 123-456.789#"
-- Result >< Person {age = 123, firstName = "Fred", surname = "Clarkson", smoker = 'y', phone = "123-456.789"}
--
-- >>> parse personParser "123 Fred Clarkson y 123-456.789# rest"
-- Result > rest< Person {age = 123, firstName = "Fred", surname = "Clarkson", smoker = 'y', phone = "123-456.789"}
personParser ::
  Parser Person
personParser =
  fbindParser ageParser (\a ->
  spaces1 >>>
  fbindParser firstNameParser (\f ->
  spaces1 >>>
  fbindParser surnameParser (\s ->
  spaces1 >>>
  fbindParser smokerParser (\g ->
  spaces1 >>>
  fbindParser phoneParser (
  valueParser . Person a f s g)))))

-- Make sure all the tests pass!


-- | Write a Functor instance for a @Parser@.
-- /Tip:/ Use @bindParser@ and @valueParser@.
instance Functor Parser where
  (<$>) f =
    bindParser (valueParser . f)

-- | Write a Apply instance for a @Parser@.
-- /Tip:/ Use @bindParser@ and @valueParser@.
instance Apply Parser where
  p <*> q =
    bindParser (\f -> bindParser (valueParser . f) q) p

-- | Write an Applicative functor instance for a @Parser@.
instance Applicative Parser where
  pure =
    valueParser

-- | Write a Bind instance for a @Parser@.
instance Bind Parser where
  (=<<) =
    bindParser

instance Monad Parser where<|MERGE_RESOLUTION|>--- conflicted
+++ resolved
@@ -88,7 +88,7 @@
 failed ::
   Parser a
 failed =
-  result (ErrorResult Failed)
+  P (\_ -> ErrorResult Failed)
 
 -- | Return a parser that succeeds with a character off the input or fails with an error if the input is empty.
 --
@@ -259,7 +259,7 @@
   -> Parser Char
 satisfy p =
   bindParser (\c ->
-    if p c then valueParser c else failed) character
+    if p c then valueParser c else unexpectedCharParser c) character
 
 -- | Return a parser that produces the given character but fails if
 --
@@ -474,11 +474,7 @@
 smokerParser ::
   Parser Char
 smokerParser =
-<<<<<<< HEAD
   is 'y' ||| is 'n'
-=======
-  error "todo"
->>>>>>> 1efb042d
 
 -- | Write part of a parser for Person.phoneBody.
 -- This parser will only produce a string of digits, dots or hyphens.
